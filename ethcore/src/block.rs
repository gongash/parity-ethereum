--- conflicted
+++ resolved
@@ -40,11 +40,7 @@
 
 use engines::Engine;
 use error::{Error, BlockError};
-<<<<<<< HEAD
-use factories::Factories;
-=======
 use trie_vm_factories::Factories;
->>>>>>> f53c3e58
 use state_db::StateDB;
 use account_state::State;
 use trace::Tracing;
@@ -54,18 +50,12 @@
 
 use hash::keccak;
 use rlp::{RlpStream, Encodable, encode_list};
-<<<<<<< HEAD
 use types::{
 	block::PreverifiedBlock,
 	transaction::{SignedTransaction, Error as TransactionError},
 	header::Header,
 	receipt::{Receipt, TransactionOutcome},
 };
-=======
-use types::transaction::{SignedTransaction, Error as TransactionError};
-use types::header::Header;
-use types::receipt::{Receipt, TransactionOutcome};
->>>>>>> f53c3e58
 use executive_state::ExecutiveState;
 
 /// Block that is ready for transactions to be added.
@@ -563,11 +553,7 @@
 	use engines::Engine;
 	use vm::LastHashes;
 	use error::Error;
-<<<<<<< HEAD
-	use factories::Factories;
-=======
 	use trie_vm_factories::Factories;
->>>>>>> f53c3e58
 	use state_db::StateDB;
 	use ethereum_types::Address;
 	use std::sync::Arc;
