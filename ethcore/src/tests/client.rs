// Copyright 2015-2019 Parity Technologies (UK) Ltd.
// This file is part of Parity Ethereum.

// Parity Ethereum is free software: you can redistribute it and/or modify
// it under the terms of the GNU General Public License as published by
// the Free Software Foundation, either version 3 of the License, or
// (at your option) any later version.

// Parity Ethereum is distributed in the hope that it will be useful,
// but WITHOUT ANY WARRANTY; without even the implied warranty of
// MERCHANTABILITY or FITNESS FOR A PARTICULAR PURPOSE.  See the
// GNU General Public License for more details.

// You should have received a copy of the GNU General Public License
// along with Parity Ethereum.  If not, see <http://www.gnu.org/licenses/>.

use std::str::FromStr;
use std::sync::Arc;

use ethereum_types::{U256, Address};
use ethkey::KeyPair;
use hash::keccak;
use io::IoChannel;
use tempdir::TempDir;
use types::transaction::{PendingTransaction, Transaction, Action, Condition};
use types::filter::Filter;
use types::view;
use types::views::BlockView;

use client::{BlockChainClient, BlockChainReset, Client, ClientConfig, BlockId, ChainInfo, BlockInfo, PrepareOpenBlock, ImportSealedBlock, ImportBlock};
use ethereum;
use executive::{Executive, TransactOptions};
use miner::{Miner, PendingOrdering, MinerService};
use spec::Spec;
use account_state::{State, CleanupMode, backend};
use test_helpers::{
	self,
	generate_dummy_client, push_blocks_to_client, get_test_client_with_blocks, get_good_dummy_block_seq,
	generate_dummy_client_with_data, get_good_dummy_block, get_bad_state_dummy_block
};
use verification::queue::kind::blocks::Unverified;

#[test]
fn imports_from_empty() {
	let db = test_helpers::new_db();
	let spec = Spec::new_test();

	let client = Client::new(
		ClientConfig::default(),
		&spec,
		db,
		Arc::new(Miner::new_for_tests(&spec, None)),
		IoChannel::disconnected(),
	).unwrap();
	client.import_verified_blocks();
	client.flush_queue();
}

#[test]
fn should_return_registrar() {
	let db = test_helpers::new_db();
	let tempdir = TempDir::new("").unwrap();
	let spec = ethereum::new_morden(&tempdir.path().to_owned());

	let client = Client::new(
		ClientConfig::default(),
		&spec,
		db,
		Arc::new(Miner::new_for_tests(&spec, None)),
		IoChannel::disconnected(),
	).unwrap();
	let address = client.registrar_address();
	assert_eq!(address, Some("52dff57a8a1532e6afb3dc07e2af58bb9eb05b3d".parse().unwrap()));
}

#[test]
fn returns_state_root_basic() {
	let client = generate_dummy_client(6);
	let test_spec = Spec::new_test();
	let genesis_header = test_spec.genesis_header();

	assert!(client.state_data(genesis_header.state_root()).is_some());
}

#[test]
fn imports_good_block() {
	let db = test_helpers::new_db();
	let spec = Spec::new_test();

	let client = Client::new(
		ClientConfig::default(),
		&spec,
		db,
		Arc::new(Miner::new_for_tests(&spec, None)),
		IoChannel::disconnected(),
	).unwrap();
	let good_block = get_good_dummy_block();
	if client.import_block(Unverified::from_rlp(good_block).unwrap()).is_err() {
		panic!("error importing block being good by definition");
	}
	client.flush_queue();
	client.import_verified_blocks();

	let block = client.block_header(BlockId::Number(1)).unwrap();
	assert!(!block.into_inner().is_empty());
}

#[test]
fn query_none_block() {
	let db = test_helpers::new_db();
	let spec = Spec::new_test();

	let client = Client::new(
		ClientConfig::default(),
		&spec,
		db,
		Arc::new(Miner::new_for_tests(&spec, None)),
		IoChannel::disconnected(),
	).unwrap();
	let non_existant = client.block_header(BlockId::Number(188));
	assert!(non_existant.is_none());
}

#[test]
fn query_bad_block() {
	let client = get_test_client_with_blocks(vec![get_bad_state_dummy_block()]);
	let bad_block: Option<_> = client.block_header(BlockId::Number(1));

	assert!(bad_block.is_none());
}

#[test]
fn returns_chain_info() {
	let dummy_block = get_good_dummy_block();
	let client = get_test_client_with_blocks(vec![dummy_block.clone()]);
	let block = view!(BlockView, &dummy_block);
	let info = client.chain_info();
	assert_eq!(info.best_block_hash, block.header().hash());
}

#[test]
fn returns_logs() {
	let dummy_block = get_good_dummy_block();
	let client = get_test_client_with_blocks(vec![dummy_block.clone()]);
	let logs = client.logs(Filter {
		from_block: BlockId::Earliest,
		to_block: BlockId::Latest,
		address: None,
		topics: vec![],
		limit: None,
	}).unwrap();
	assert_eq!(logs.len(), 0);
}

#[test]
fn returns_logs_with_limit() {
	let dummy_block = get_good_dummy_block();
	let client = get_test_client_with_blocks(vec![dummy_block.clone()]);
	let logs = client.logs(Filter {
		from_block: BlockId::Earliest,
		to_block: BlockId::Latest,
		address: None,
		topics: vec![],
		limit: None,
	}).unwrap();
	assert_eq!(logs.len(), 0);
}

#[test]
fn returns_block_body() {
	let dummy_block = get_good_dummy_block();
	let client = get_test_client_with_blocks(vec![dummy_block.clone()]);
	let block = view!(BlockView, &dummy_block);
	let body = client.block_body(BlockId::Hash(block.header().hash())).unwrap();
	let body = body.rlp();
	assert_eq!(body.item_count().unwrap(), 2);
	assert_eq!(body.at(0).unwrap().as_raw()[..], block.rlp().at(1).as_raw()[..]);
	assert_eq!(body.at(1).unwrap().as_raw()[..], block.rlp().at(2).as_raw()[..]);
}

#[test]
fn imports_block_sequence() {
	let client = generate_dummy_client(6);
	let block = client.block_header(BlockId::Number(5)).unwrap();

	assert!(!block.into_inner().is_empty());
}

#[test]
fn can_collect_garbage() {
	let client = generate_dummy_client(100);
	client.tick(true);
	assert!(client.blockchain_cache_info().blocks < 100 * 1024);
}

#[test]
fn can_generate_gas_price_median() {
	let client = generate_dummy_client_with_data(3, 1, slice_into![1, 2, 3]);
	assert_eq!(Some(&U256::from(2)), client.gas_price_corpus(3).median());

	let client = generate_dummy_client_with_data(4, 1, slice_into![1, 4, 3, 2]);
	assert_eq!(Some(&U256::from(3)), client.gas_price_corpus(3).median());
}

#[test]
fn can_generate_gas_price_histogram() {
	let client = generate_dummy_client_with_data(20, 1, slice_into![6354,8593,6065,4842,7845,7002,689,4958,4250,6098,5804,4320,643,8895,2296,8589,7145,2000,2512,1408]);

	let hist = client.gas_price_corpus(20).histogram(5).unwrap();
	let correct_hist = ::stats::Histogram { bucket_bounds: vec_into![643, 2294, 3945, 5596, 7247, 8898], counts: vec![4,2,4,6,4] };
	assert_eq!(hist, correct_hist);
}

#[test]
fn empty_gas_price_histogram() {
	let client = generate_dummy_client_with_data(20, 0, slice_into![]);

	assert!(client.gas_price_corpus(20).histogram(5).is_none());
}

#[test]
fn corpus_is_sorted() {
	let client = generate_dummy_client_with_data(2, 1, slice_into![U256::from_str("11426908979").unwrap(), U256::from_str("50426908979").unwrap()]);
	let corpus = client.gas_price_corpus(20);
	assert!(corpus[0] < corpus[1]);
}

#[test]
fn can_handle_long_fork() {
	let client = generate_dummy_client(1200);
	for _ in 0..20 {
		client.import_verified_blocks();
	}
	assert_eq!(1200, client.chain_info().best_block_number);

	push_blocks_to_client(&client, 45, 1201, 800);
	push_blocks_to_client(&client, 49, 1201, 800);
	push_blocks_to_client(&client, 53, 1201, 600);

	for _ in 0..400 {
		client.import_verified_blocks();
	}
	assert_eq!(2000, client.chain_info().best_block_number);
}

#[test]
fn can_mine() {
	let dummy_blocks = get_good_dummy_block_seq(2);
	let client = get_test_client_with_blocks(vec![dummy_blocks[0].clone()]);

	let b = client.prepare_open_block(Address::zero(), (3141562.into(), 31415620.into()), vec![]).unwrap().close().unwrap();

	assert_eq!(*b.header.parent_hash(), view!(BlockView, &dummy_blocks[0]).header_view().hash());
}

#[test]
fn change_history_size() {
	let db = test_helpers::new_db();
	let test_spec = Spec::new_null();
	let mut config = ClientConfig::default();

	config.history = 2;
	let address = Address::random();
	{
		let client = Client::new(
			ClientConfig::default(),
			&test_spec,
			db.clone(),
			Arc::new(Miner::new_for_tests(&test_spec, None)),
			IoChannel::disconnected()
		).unwrap();

		for _ in 0..20 {
			let mut b = client.prepare_open_block(Address::zero(), (3141562.into(), 31415620.into()), vec![]).unwrap();
			b.block_mut().state_mut().add_balance(&address, &5.into(), CleanupMode::NoEmpty).unwrap();
			b.block_mut().state_mut().commit().unwrap();
			let b = b.close_and_lock().unwrap().seal(&*test_spec.engine, vec![]).unwrap();
			client.import_sealed_block(b).unwrap(); // account change is in the journal overlay
		}
	}
	let mut config = ClientConfig::default();
	config.history = 10;
	let client = Client::new(
		config,
		&test_spec,
		db,
		Arc::new(Miner::new_for_tests(&test_spec, None)),
		IoChannel::disconnected(),
	).unwrap();
	assert_eq!(client.state().balance(&address).unwrap(), 100.into());
}

#[test]
fn does_not_propagate_delayed_transactions() {
	let key = KeyPair::from_secret(keccak("test").into()).unwrap();
	let secret = key.secret();
	let tx0 = PendingTransaction::new(Transaction {
		nonce: 0.into(),
		gas_price: 0.into(),
		gas: 21000.into(),
		action: Action::Call(Address::zero()),
		value: 0.into(),
		data: Vec::new(),
	}.sign(secret, None), Some(Condition::Number(2)));
	let tx1 = PendingTransaction::new(Transaction {
		nonce: 1.into(),
		gas_price: 0.into(),
		gas: 21000.into(),
		action: Action::Call(Address::zero()),
		value: 0.into(),
		data: Vec::new(),
	}.sign(secret, None), None);
	let client = generate_dummy_client(1);

	client.miner().import_own_transaction(&*client, tx0).unwrap();
	client.miner().import_own_transaction(&*client, tx1).unwrap();
	assert_eq!(0, client.transactions_to_propagate().len());
	assert_eq!(0, client.miner().ready_transactions(&*client, 10, PendingOrdering::Priority).len());
	push_blocks_to_client(&client, 53, 2, 2);
	client.flush_queue();
	assert_eq!(2, client.transactions_to_propagate().len());
	assert_eq!(2, client.miner().ready_transactions(&*client, 10, PendingOrdering::Priority).len());
}

#[test]
fn transaction_proof() {
	use ::client::ProvingBlockChainClient;

	let client = generate_dummy_client(0);
	let address = Address::random();
	let test_spec = Spec::new_test();
	for _ in 0..20 {
		let mut b = client.prepare_open_block(Address::zero(), (3141562.into(), 31415620.into()), vec![]).unwrap();
		b.block_mut().state_mut().add_balance(&address, &5.into(), CleanupMode::NoEmpty).unwrap();
		b.block_mut().state_mut().commit().unwrap();
		let b = b.close_and_lock().unwrap().seal(&*test_spec.engine, vec![]).unwrap();
		client.import_sealed_block(b).unwrap(); // account change is in the journal overlay
	}

	let transaction = Transaction {
		nonce: 0.into(),
		gas_price: 0.into(),
		gas: 21000.into(),
		action: Action::Call(Address::zero()),
		value: 5.into(),
		data: Vec::new(),
	}.fake_sign(address);

	let proof = client.prove_transaction(transaction.clone(), BlockId::Latest).unwrap().1;
	let backend = backend::ProofCheck::new(&proof);

<<<<<<< HEAD
	let mut factories = ::factories::Factories::default();
=======
	let mut factories = ::trie_vm_factories::Factories::default();
>>>>>>> f53c3e58
	factories.accountdb = ::account_db::Factory::Plain; // raw state values, no mangled keys.
	let root = *client.best_block_header().state_root();

	let machine = test_spec.engine.machine();
	let env_info = client.latest_env_info();
	let schedule = machine.schedule(env_info.number);
	let mut state = State::from_existing(backend, root, 0.into(), factories.clone()).unwrap();
	Executive::new(&mut state, &env_info, &machine, &schedule)
		.transact(&transaction, TransactOptions::with_no_tracing().dont_check_nonce()).unwrap();

	assert_eq!(state.balance(&Address::zero()).unwrap(), 5.into());
	assert_eq!(state.balance(&address).unwrap(), 95.into());
}

#[test]
fn reset_blockchain() {
	let client = get_test_client_with_blocks(get_good_dummy_block_seq(19));
	// 19 + genesis block
	assert!(client.block_header(BlockId::Number(20)).is_some());
	assert_eq!(client.block_header(BlockId::Number(20)).unwrap().hash(), client.best_block_header().hash());

	assert!(client.reset(5).is_ok());

	client.chain().clear_cache();

	assert!(client.block_header(BlockId::Number(20)).is_none());
	assert!(client.block_header(BlockId::Number(19)).is_none());
	assert!(client.block_header(BlockId::Number(18)).is_none());
	assert!(client.block_header(BlockId::Number(17)).is_none());
	assert!(client.block_header(BlockId::Number(16)).is_none());

	assert!(client.block_header(BlockId::Number(15)).is_some());
}<|MERGE_RESOLUTION|>--- conflicted
+++ resolved
@@ -349,11 +349,7 @@
 	let proof = client.prove_transaction(transaction.clone(), BlockId::Latest).unwrap().1;
 	let backend = backend::ProofCheck::new(&proof);
 
-<<<<<<< HEAD
-	let mut factories = ::factories::Factories::default();
-=======
 	let mut factories = ::trie_vm_factories::Factories::default();
->>>>>>> f53c3e58
 	factories.accountdb = ::account_db::Factory::Plain; // raw state values, no mangled keys.
 	let root = *client.best_block_header().state_root();
 
