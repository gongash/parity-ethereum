// Copyright 2015-2019 Parity Technologies (UK) Ltd.
// This file is part of Parity Ethereum.

// Parity Ethereum is free software: you can redistribute it and/or modify
// it under the terms of the GNU General Public License as published by
// the Free Software Foundation, either version 3 of the License, or
// (at your option) any later version.

// Parity Ethereum is distributed in the hope that it will be useful,
// but WITHOUT ANY WARRANTY; without even the implied warranty of
// MERCHANTABILITY or FITNESS FOR A PARTICULAR PURPOSE.  See the
// GNU General Public License for more details.

// You should have received a copy of the GNU General Public License
// along with Parity Ethereum.  If not, see <http://www.gnu.org/licenses/>.

#![warn(missing_docs, unused_extern_crates)]

//! Ethcore library
//!
//! ### Rust version:
//! - nightly
//!
//! ### Supported platforms:
//! - OSX
//! - Linux
//!
//! ### Building:
//!
//! - Ubuntu 14.04 and later:
//!
//!   ```bash
//!
//!   # install rustup
//!   curl https://sh.rustup.rs -sSf | sh
//!
//!   # download and build parity
//!   git clone https://github.com/paritytech/parity-ethereum
//!   cd parity
//!   cargo build --release
//!   ```
//!
//! - OSX:
//!
//!   ```bash
//!   # install rocksdb && rustup
//!   brew update
//!   curl https://sh.rustup.rs -sSf | sh
//!
//!   # download and build parity
//!   git clone https://github.com/paritytech/parity-ethereum
//!   cd parity
//!   cargo build --release
//!   ```

extern crate account_db;
extern crate account_state;
extern crate ansi_term;
extern crate common_types as types;
extern crate crossbeam_utils;
extern crate ethabi;
extern crate ethash;
extern crate ethcore_blockchain as blockchain;
extern crate ethcore_bloom_journal as bloom_journal;
extern crate ethcore_builtin as builtin;
extern crate ethcore_call_contract as call_contract;
extern crate ethcore_db as db;
extern crate ethcore_io as io;
extern crate ethcore_miner;
extern crate ethereum_types;
extern crate ethjson;
extern crate ethkey;
<<<<<<< HEAD
extern crate factories;
=======
extern crate trie_vm_factories;
>>>>>>> f53c3e58
extern crate futures;
extern crate hash_db;
extern crate itertools;
extern crate journaldb;
extern crate keccak_hash as hash;
extern crate keccak_hasher;
extern crate kvdb;
#[cfg(any(test, feature = "test-helpers"))]
extern crate kvdb_memorydb;

extern crate len_caching_lock;
extern crate lru_cache;
extern crate memory_cache;
extern crate num_cpus;
extern crate parity_bytes as bytes;
extern crate parity_snappy as snappy;
extern crate parking_lot;
extern crate pod;
extern crate trie_db as trie;
extern crate patricia_trie_ethereum as ethtrie;
extern crate rand;
extern crate rayon;
extern crate rlp;
extern crate parity_util_mem;
extern crate parity_util_mem as malloc_size_of;
extern crate rustc_hex;
extern crate serde;
extern crate state_db;
extern crate stats;
extern crate time_utils;
extern crate trace;
extern crate triehash_ethereum as triehash;
extern crate unexpected;
extern crate using_queue;
extern crate vm;

#[cfg(test)]
extern crate rand_xorshift;
#[cfg(test)]
extern crate ethcore_accounts as accounts;
#[cfg(feature = "stratum")]
extern crate ethcore_stratum;
#[cfg(any(test, feature = "tempdir"))]
extern crate tempdir;
#[cfg(any(test, feature = "kvdb-rocksdb"))]
extern crate kvdb_rocksdb;
#[cfg(any(test, feature = "blooms-db"))]
extern crate blooms_db;
#[cfg(any(test, feature = "env_logger"))]
extern crate env_logger;
#[cfg(test)]
extern crate serde_json;

#[macro_use]
extern crate ethabi_derive;
#[macro_use]
extern crate ethabi_contract;
extern crate derive_more;
#[macro_use]
extern crate log;
#[macro_use]
extern crate lazy_static;
#[macro_use]
extern crate macros;
#[macro_use]
extern crate rlp_derive;
#[macro_use]
extern crate trace_time;

#[cfg_attr(test, macro_use)]
extern crate evm;

#[cfg(all(test, feature = "price-info"))]
extern crate fetch;

#[cfg(all(test, feature = "price-info"))]
extern crate parity_runtime;

pub mod block;
pub mod client;
pub mod engines;
pub mod error;
pub mod ethereum;
pub mod executed;
pub mod executive;
pub mod executive_state;
pub mod machine;
pub mod miner;
pub mod snapshot;
pub mod spec;
pub mod verification;

mod externalities;
mod transaction_ext;
mod tx_filter;

#[cfg(test)]
mod tests;
#[cfg(feature = "json-tests")]
pub mod json_tests;
#[cfg(any(test, feature = "test-helpers"))]
pub mod test_helpers;

pub use executive::contract_address;
pub use evm::CreateContractAddress;
pub use trie::TrieSpec;<|MERGE_RESOLUTION|>--- conflicted
+++ resolved
@@ -70,11 +70,7 @@
 extern crate ethereum_types;
 extern crate ethjson;
 extern crate ethkey;
-<<<<<<< HEAD
-extern crate factories;
-=======
 extern crate trie_vm_factories;
->>>>>>> f53c3e58
 extern crate futures;
 extern crate hash_db;
 extern crate itertools;
