--- conflicted
+++ resolved
@@ -125,13 +125,8 @@
 			}
 		;
 
-<<<<<<< HEAD
-		let serialized_message_init = serde_json::to_string(&message_init).expect("serialization cannot fail; qed");
-		info!("Message initial: {}", serialized_message_init);
-=======
 		let s = serde_json::to_string(&message_init).expect("Serialization cannot fail; qed");
-		println!("{}", s);
->>>>>>> e7d25d9b
+		info!("{}", s);
 	}
 
 	fn set_gas(&mut self, gas: U256) {
@@ -155,13 +150,8 @@
 					}
 				;
 
-<<<<<<< HEAD
-				let s = serde_json::to_string(&message_success).expect("serialization cannot fail; qed");
-				info!("Message success: {}", s);
-=======
 				let s = serde_json::to_string(&message_success).expect("Serialization cannot fail; qed");
-				println!("{}", s);
->>>>>>> e7d25d9b
+				info!("{}", s);
 			},
 			Err(failure) => {
 				for trace in failure.traces.unwrap_or_else(Vec::new) {
@@ -176,13 +166,8 @@
 					}
 				;
 
-<<<<<<< HEAD
-				let s = serde_json::to_string(&message_failure).expect("serialization cannot fail; qed");
-				error!("Message failure: {}", s);
-=======
 				let s = serde_json::to_string(&message_failure).expect("Serialization cannot fail; qed");
-				println!("{}", s);
->>>>>>> e7d25d9b
+				error!("{}", s);
 			},
 		}
 	}
