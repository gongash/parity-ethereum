--- conflicted
+++ resolved
@@ -89,13 +89,8 @@
 		let snapshot = snapshot_service();
 		let hashrates = Arc::new(Mutex::new(HashMap::new()));
 		let external_miner = Arc::new(ExternalMiner::new(hashrates.clone()));
-<<<<<<< HEAD
-		let eth = EthClient::new(&client, &snapshot, &sync, &ap, &miner, &external_miner, options).to_delegate();
+		let eth = EthClient::new(&client, &snapshot, &sync, &opt_ap, &miner, &external_miner, options).to_delegate();
 		let filter = EthFilterClient::new(client.clone(), miner.clone()).to_delegate();
-=======
-		let eth = EthClient::new(&client, &snapshot, &sync, &opt_ap, &miner, &external_miner, options).to_delegate();
-		let filter = EthFilterClient::new(&client, &miner).to_delegate();
->>>>>>> 3eece209
 
 		let dispatcher = FullDispatcher::new(Arc::downgrade(&client), Arc::downgrade(&miner));
 		let sign = SigningUnsafeClient::new(&opt_ap, dispatcher).to_delegate();
